--- conflicted
+++ resolved
@@ -282,34 +282,6 @@
   return (
     <>
       <StatusBar style="light" />
-<<<<<<< HEAD
-      <SafeAreaProvider>
-        <SafeAreaView style={styles.container}>
-          <WebView
-            ref={webViewRef}
-            style={styles.webview}
-            source={{ uri }}
-            cacheEnabled
-            cacheMode="LOAD_CACHE_ELSE_NETWORK"
-            pullToRefreshEnabled
-            onMessage={handleOnMessage}
-            injectedJavaScriptBeforeContentLoaded={runFirst}
-            onShouldStartLoadWithRequest={(request) => {
-              if (!request.url.startsWith(uri)) {
-                Linking.openURL(request.url);
-                return false;
-              }
-              return true;
-            }}
-            onContentProcessDidTerminate={handleContentTerminate}
-            bounces={false}
-            onNavigationStateChange={handleWebViewNavigationStateChange}
-            onLoadEnd={() => SplashScreen.hideAsync()}
-            startInLoadingState
-          />
-        </SafeAreaView>
-      </SafeAreaProvider>
-=======
       <SafeAreaView style={styles.container}>
         <WebView
           ref={webViewRef}
@@ -334,7 +306,6 @@
           startInLoadingState={true}
         />
       </SafeAreaView>
->>>>>>> 6517778b
     </>
   );
 }
