import "react-native-url-polyfill/auto";
import React, {
  useCallback,
  useEffect,
  useMemo,
  useRef,
  useState,
} from "react";
import { StatusBar } from "expo-status-bar";
import {
  AppState,
  BackHandler,
  NativeEventSubscription,
  Linking,
  Platform,
  StyleSheet,
  ImageBackground,
  Share,
<<<<<<< HEAD
  ScrollView,
  RefreshControl,
=======
  ToastAndroid,
>>>>>>> 62746c29
} from "react-native";
import { SafeAreaProvider, SafeAreaView } from "react-native-safe-area-context";
import {
  Accuracy,
  PermissionStatus as LocationPermissionStatus,
  requestForegroundPermissionsAsync,
  useForegroundPermissions,
  watchHeadingAsync,
  watchPositionAsync,
} from "expo-location";
import { WebView } from "react-native-webview";
import type { WebViewNavigation } from "react-native-webview";
import {
  PermissionStatus as TrackingPermissionStatus,
  useTrackingPermissions,
  requestTrackingPermissionsAsync,
} from "expo-tracking-transparency";

export default function App() {
  const [locationPermission] = useForegroundPermissions({
    get: true,
    request: true,
  });

  const [trackingPermission] = useTrackingPermissions({
    get: true,
    request: false,
  });

  const [geolocationStatus, setGeolocationStatus] = useState<
    "granted" | "closed" | null
  >(null);

  const [webViewUrlState, setWebViewUrl] = useState<string>("");
  const [readyToExitState, setReadyToExit] = useState(false);

  const [refreshing, setRefreshing] = React.useState(false);

  const onRefresh = React.useCallback(() => {
    webViewRef.current?.reload()
    setRefreshing(true);
    setTimeout(() => {
      setRefreshing(false);
    }, 2000);
  }, []);

  const webViewRef = useRef<WebView>(null);
  const handlerRef = useRef<NativeEventSubscription>();

  const onAndroidBackPress = useCallback(() => {
    if (webViewRef.current) {
      const url = new URL(webViewUrlState);
      if (
        url.pathname === "/" ||
        url.pathname === "/zh" ||
        url.pathname === "/en"
      ) {
        // Pressing back on the home page, trying to close the app
        if (readyToExitState) {
          // Back already pressed recently, exiting
          BackHandler.exitApp();
        } else {
          // Back pressed for the first time, show confirmation
          ToastAndroid.show("Press back again to exit", ToastAndroid.SHORT);
          setReadyToExit(true);
          // Allow 5 seconds for the user to press back again
          setTimeout(() => {
            setReadyToExit(false);
          }, 5000);
        }
        return true;
      } else {
        // Not on the home page, go back
        webViewRef.current.goBack();
      }
      return true;
    }
    return false;
  }, [webViewRef.current, webViewUrlState, readyToExitState]);

  // Handle Back press behaviour
  useEffect(() => {
    if (Platform.OS === "android") {
      handlerRef.current?.remove();
      handlerRef.current = BackHandler.addEventListener(
        "hardwareBackPress",
        onAndroidBackPress
      );
    }
  }, [onAndroidBackPress]);

  const handleWebViewNavigationStateChange = (
    newNavState: WebViewNavigation
  ) => {
    setWebViewUrl(newNavState.url);
  };

  useEffect(() => {
    let headingSubscription = { remove: () => {} };
    let positionSubscription = { remove: () => {} };
    if (
      locationPermission?.status === LocationPermissionStatus.GRANTED &&
      geolocationStatus === "granted"
    ) {
      watchHeadingAsync(({ accuracy, trueHeading }) => {
        webViewRef?.current?.postMessage(
          JSON.stringify({
            accuracy,
            degree: 360 - trueHeading,
            type: "compass",
          })
        );
      }).then((s) => (headingSubscription = s));
      watchPositionAsync(
        { accuracy: Accuracy.BestForNavigation },
        ({ coords: { latitude, longitude } }) => {
          webViewRef?.current?.postMessage(
            JSON.stringify({ lat: latitude, lng: longitude, type: "location" })
          );
        }
      ).then((s) => (positionSubscription = s));
    }
    return () => {
      headingSubscription.remove();
      positionSubscription.remove();
    };
  }, [locationPermission?.status, geolocationStatus]);

  const handleOnMessage = useCallback((e: any) => {
    try {
      const {
        nativeEvent: { data },
      } = e;
      const message = JSON.parse(data) as any;
      if (message.type === "start-geolocation") {
        if (locationPermission?.granted) {
          setGeolocationStatus("granted");
        } else {
          requestForegroundPermissionsAsync().then(({ status }) => {
            setGeolocationStatus(status === "granted" ? "granted" : "closed");
          });
        }
      } else if (message.type === "stop-geolocation") {
        setGeolocationStatus("closed");
      } else if (message.type === "share") {
        Share.share(
          {
            title: message?.value?.title ?? "",
            message: [message?.value?.text, message?.value?.url]
              .filter(Boolean)
              .join(" "),
            url: message?.value?.url,
          },
          {
            dialogTitle: message?.value?.title,
            subject: message?.value?.title,
          }
        );
      }
    } catch (err) {
      console.log("UNKNOWN message:", e);
    }
  }, []);

  const readyToLoad = useMemo<boolean>(() => {
    if (
      locationPermission === null ||
      locationPermission.status === undefined ||
      locationPermission.status === LocationPermissionStatus.UNDETERMINED
    ) {
      return false;
    }
    return true;
  }, [locationPermission, locationPermission?.status]);

  useEffect(() => {
    const subscription = AppState.addEventListener("change", (nextAppState) => {
      if (Platform.OS !== "ios") return;
      if (
        nextAppState === "active" &&
        (trackingPermission === null ||
          trackingPermission?.status === undefined ||
          trackingPermission?.status === TrackingPermissionStatus.UNDETERMINED)
      ) {
        requestTrackingPermissionsAsync();
      }
    });

    return () => {
      subscription.remove();
    };
  }, []);

  useEffect(() => {
    webViewRef?.current?.postMessage(
      JSON.stringify({
        type: "geoPermission",
        value: geolocationStatus,
      })
    );
  }, [geolocationStatus]);

  const runFirst = useMemo(
    () => `
    window.RnOs = "${Platform.OS}";
    window.iOSRNWebView = ${Platform.OS === "ios"};
    ${
      Platform.OS === "ios"
        ? `window.iOSTracking = ${
            trackingPermission?.status === TrackingPermissionStatus.GRANTED
          };`
        : ""
    }
    if (navigator.share == null) {
      navigator.share = (param) => {
         window.ReactNativeWebView.postMessage(JSON.stringify({type: 'share', value: param}));
      };
    };
    true; // note: this is required, or you'll sometimes get silent failures
  `,
    [trackingPermission]
  );

  const handleContentTerminate = useCallback(() => {
    webViewRef.current?.reload();
  }, []);

  if (!readyToLoad) {
    return (
      <ImageBackground
        source={require("./assets/splash.png")}
        style={{
          width: "100%",
          height: "100%",
        }}
      />
    );
  }

  const uri = "https://hkbus.app/";

  return (
    <>
<<<<<<< HEAD
    <StatusBar style="light" />
    <SafeAreaProvider>
      <SafeAreaView style={styles.container}>
      <ScrollView
        contentContainerStyle={styles.container}
        refreshControl={
          <RefreshControl refreshing={refreshing} onRefresh={onRefresh} />
        }>
        <WebView
          ref={webViewRef}
          style={styles.webview}
          source={{ uri }}
          cacheEnabled
          cacheMode="LOAD_CACHE_ELSE_NETWORK"
          pullToRefreshEnabled
          onMessage={handleOnMessage}
          injectedJavaScriptBeforeContentLoaded={runFirst}
          onShouldStartLoadWithRequest={(request) => {
            if (!request.url.startsWith(uri)) {
              Linking.openURL(request.url);
              return false;
            }
            return true;
          }}
          onContentProcessDidTerminate={handleContentTerminate}
          bounces={false}
        />
        </ScrollView>
      </SafeAreaView>
    </SafeAreaProvider>
=======
      <StatusBar style="light" />
      <SafeAreaProvider>
        <SafeAreaView style={styles.container}>
          <WebView
            ref={webViewRef}
            style={styles.webview}
            source={{ uri }}
            cacheEnabled
            cacheMode="LOAD_CACHE_ELSE_NETWORK"
            pullToRefreshEnabled
            onMessage={handleOnMessage}
            injectedJavaScriptBeforeContentLoaded={runFirst}
            onShouldStartLoadWithRequest={(request) => {
              if (!request.url.startsWith(uri)) {
                Linking.openURL(request.url);
                return false;
              }
              return true;
            }}
            onContentProcessDidTerminate={handleContentTerminate}
            bounces={false}
            onNavigationStateChange={handleWebViewNavigationStateChange}
          />
        </SafeAreaView>
      </SafeAreaProvider>
>>>>>>> 62746c29
    </>
  );
}

const styles = StyleSheet.create({
  container: {
    flex: 1,
    width: "100%",
    backgroundColor: "#000",
    color: "#fff",
  },
  webview: {
    width: "100%",
    height: "100%",
  },
  ScrollStyle: {
    backgroundColor: "white",
    position: "relative",
  },
});<|MERGE_RESOLUTION|>--- conflicted
+++ resolved
@@ -16,12 +16,9 @@
   StyleSheet,
   ImageBackground,
   Share,
-<<<<<<< HEAD
   ScrollView,
   RefreshControl,
-=======
   ToastAndroid,
->>>>>>> 62746c29
 } from "react-native";
 import { SafeAreaProvider, SafeAreaView } from "react-native-safe-area-context";
 import {
@@ -61,7 +58,7 @@
   const [refreshing, setRefreshing] = React.useState(false);
 
   const onRefresh = React.useCallback(() => {
-    webViewRef.current?.reload()
+    webViewRef.current?.reload();
     setRefreshing(true);
     setTimeout(() => {
       setRefreshing(false);
@@ -265,64 +262,38 @@
 
   return (
     <>
-<<<<<<< HEAD
-    <StatusBar style="light" />
-    <SafeAreaProvider>
-      <SafeAreaView style={styles.container}>
-      <ScrollView
-        contentContainerStyle={styles.container}
-        refreshControl={
-          <RefreshControl refreshing={refreshing} onRefresh={onRefresh} />
-        }>
-        <WebView
-          ref={webViewRef}
-          style={styles.webview}
-          source={{ uri }}
-          cacheEnabled
-          cacheMode="LOAD_CACHE_ELSE_NETWORK"
-          pullToRefreshEnabled
-          onMessage={handleOnMessage}
-          injectedJavaScriptBeforeContentLoaded={runFirst}
-          onShouldStartLoadWithRequest={(request) => {
-            if (!request.url.startsWith(uri)) {
-              Linking.openURL(request.url);
-              return false;
-            }
-            return true;
-          }}
-          onContentProcessDidTerminate={handleContentTerminate}
-          bounces={false}
-        />
-        </ScrollView>
-      </SafeAreaView>
-    </SafeAreaProvider>
-=======
       <StatusBar style="light" />
       <SafeAreaProvider>
         <SafeAreaView style={styles.container}>
-          <WebView
-            ref={webViewRef}
-            style={styles.webview}
-            source={{ uri }}
-            cacheEnabled
-            cacheMode="LOAD_CACHE_ELSE_NETWORK"
-            pullToRefreshEnabled
-            onMessage={handleOnMessage}
-            injectedJavaScriptBeforeContentLoaded={runFirst}
-            onShouldStartLoadWithRequest={(request) => {
-              if (!request.url.startsWith(uri)) {
-                Linking.openURL(request.url);
-                return false;
-              }
-              return true;
-            }}
-            onContentProcessDidTerminate={handleContentTerminate}
-            bounces={false}
-            onNavigationStateChange={handleWebViewNavigationStateChange}
-          />
+          <ScrollView
+            contentContainerStyle={styles.container}
+            refreshControl={
+              <RefreshControl refreshing={refreshing} onRefresh={onRefresh} />
+            }
+          >
+            <WebView
+              ref={webViewRef}
+              style={styles.webview}
+              source={{ uri }}
+              cacheEnabled
+              cacheMode="LOAD_CACHE_ELSE_NETWORK"
+              pullToRefreshEnabled
+              onMessage={handleOnMessage}
+              injectedJavaScriptBeforeContentLoaded={runFirst}
+              onShouldStartLoadWithRequest={(request) => {
+                if (!request.url.startsWith(uri)) {
+                  Linking.openURL(request.url);
+                  return false;
+                }
+                return true;
+              }}
+              onContentProcessDidTerminate={handleContentTerminate}
+              bounces={false}
+              onNavigationStateChange={handleWebViewNavigationStateChange}
+            />
+          </ScrollView>
         </SafeAreaView>
       </SafeAreaProvider>
->>>>>>> 62746c29
     </>
   );
 }
