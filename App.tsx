--- conflicted
+++ resolved
@@ -68,19 +68,6 @@
     <SafeAreaProvider>
       <StatusBar style="light" />
       <SafeAreaView style={styles.container}>
-<<<<<<< HEAD
-        <WebView
-          ref={webViewRef}
-          style={styles.webview}
-          source={{ uri: "https://hkbus.app/" }}
-          geolocationEnabled
-          cacheEnabled
-          cacheMode="LOAD_CACHE_ELSE_NETWORK"
-          pullToRefreshEnabled
-          onMessage={() => {}}
-          injectedJavaScript={runFirst}
-        />
-=======
           <WebView
             ref={webViewRef}
             style={styles.webview}
@@ -99,7 +86,6 @@
               return true
             }}
           />
->>>>>>> 352aecc4
       </SafeAreaView>
     </SafeAreaProvider>
   );
